--- conflicted
+++ resolved
@@ -43,12 +43,6 @@
 else:
     raise OSError("Cannot find RE2 library. Please install it from http://code.google.com/p/re2/wiki/Install")
 
-<<<<<<< HEAD
-from distutils.core import setup, Extension
-import os
-=======
->>>>>>> a03e6857
-
 BASE_DIR = os.path.dirname(__file__)
 
 def get_long_description():
@@ -60,35 +54,9 @@
     
 setup(
     name="re2",
-<<<<<<< HEAD
-    version="0.1.0",
-    description="Python wrapper for Google's RE2",
-    long_description=get_long_description(),
-    url="http://github.com/facebook/pyre2/",
-    
-    author="David Reiss",
-    
-    classifiers = [
-        "Development Status :: 3 - Alpha",
-        "Intended Audience :: Developers",
-        "License :: OSI Approved :: BSD License",
-        "Operating System :: OS Independent",
-        "Programming Language :: Python",
-        "Topic :: Scientific/Engineering :: Information Analysis",
-        "Topic :: Software Development :: Libraries :: Python Modules",
-        "Topic :: Text Processing",
-        "Topic :: Text Processing :: General",
-        ],
-
-    py_modules = ["re2"],
-    
-    ext_modules = [Extension("_re2",
-      sources = ["_re2.cc"],
-      libraries = ["re2"],
-      )],
-=======
     version="0.2.4",
     description="Python wrapper for Google's RE2 using Cython",
+    long_description=get_long_description(),
     author="Mike Axiak",
     license="New BSD License",
     author_email = "mike@axiak.net",
@@ -110,5 +78,4 @@
         'Intended Audience :: Developers',
         'Topic :: Software Development :: Libraries :: Python Modules',
         ],
->>>>>>> a03e6857
     )